--- conflicted
+++ resolved
@@ -4,13 +4,8 @@
 toolchain go1.24.1
 
 require (
-<<<<<<< HEAD
 	github.com/charmbracelet/bubbletea v1.3.5
-	github.com/go-playground/validator/v10 v10.25.0
-=======
-	github.com/charmbracelet/bubbletea v1.3.4
 	github.com/go-playground/validator/v10 v10.26.0
->>>>>>> cedb31b3
 	github.com/spf13/cobra v1.9.1
 	golang.org/x/text v0.23.0
 	gopkg.in/yaml.v3 v3.0.1
@@ -40,12 +35,8 @@
 	github.com/rivo/uniseg v0.4.7 // indirect
 	github.com/russross/blackfriday/v2 v2.1.0 // indirect
 	github.com/spf13/pflag v1.0.6 // indirect
-<<<<<<< HEAD
 	github.com/xo/terminfo v0.0.0-20220910002029-abceb7e1c41e // indirect
-	golang.org/x/crypto v0.32.0 // indirect
-=======
 	golang.org/x/crypto v0.33.0 // indirect
->>>>>>> cedb31b3
 	golang.org/x/net v0.34.0 // indirect
 	golang.org/x/sync v0.13.0 // indirect
 	golang.org/x/sys v0.32.0 // indirect
